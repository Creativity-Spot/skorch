--- conflicted
+++ resolved
@@ -574,10 +574,7 @@
 
     def test_save_load_state_dict_no_duplicate_registration_after_initialize(
             self, net_cls, module_cls, net_fit, tmpdir):
-<<<<<<< HEAD
-=======
         # #781
->>>>>>> 1165a786
         net = net_cls(module_cls).initialize()
 
         p = tmpdir.mkdir('skorch').join('testmodel.pkl')
@@ -596,10 +593,7 @@
 
     def test_save_load_state_dict_no_duplicate_registration_after_clone(
             self, net_fit, tmpdir):
-<<<<<<< HEAD
-=======
         # #781
->>>>>>> 1165a786
         net = clone(net_fit).initialize()
 
         p = tmpdir.mkdir('skorch').join('testmodel.pkl')
