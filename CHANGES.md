# Changelog

All notable changes to this project will be documented in this file.

The format is based on [Keep a Changelog](https://keepachangelog.com/en/1.0.0/),
and this project adheres to [Semantic Versioning](https://semver.org/spec/v2.0.0.html).

## [Unreleased]

### Added

### Changed

### Fixed

## [0.11.0] - 2021-10-11

### Added

- Added `load_best` attribute to `Checkpoint` callback to automatically load state of the best result at the end of training
- Added a `get_all_learnable_params` method to retrieve the named parameters of all PyTorch modules defined on the net, including of criteria if applicable
- Added `MlflowLogger` callback for logging to Mlflow (#769)
- Added `InputShapeSetter` callback for automatically setting the input dimension of the PyTorch module
- Added a new module to support Gaussian Processes through [GPyTorch](https://gpytorch.ai/). To learn more about it, read the [GP documentation](https://skorch.readthedocs.io/en/latest/user/probabilistic.html) or take a look at the [GP notebook](https://nbviewer.jupyter.org/github/skorch-dev/skorch/blob/master/notebooks/Gaussian_Processes.ipynb). This feature is experimental, i.e. the API could be changed in the future in a backwards incompatible way (#782)

### Changed

- Changed the signature of `validation_step`, `train_step_single`, `train_step`, `evaluation_step`, `on_batch_begin`, and `on_batch_end` such that instead of receiving `X` and `y`, they receive the whole batch; this makes it easier to deal with datasets that don't strictly return an `(X, y)` tuple, which is true for quite a few PyTorch datasets; please refer to the [migration guide](https://skorch.readthedocs.io/en/latest/user/FAQ.html#migration-from-0-10-to-0-11) if you encounter problems (#699)
- Checking of arguments to `NeuralNet` is now during `.initialize()`, not during `__init__`, to avoid raising false positives for yet unknown module or optimizer attributes
<<<<<<< HEAD
- Modules, criteria, and optimizers that are added to a net by the user are now first class: skorch takes care of setting train/eval mode, moving to the indicated device, and updating all learnable parameters during training (check the [docs](https://skorch.readthedocs.io/en/latest/user/customization.html#initialization-and-custom-modules) for more details, #751)
=======
- Modules, criteria, and optimizers that are added to a net by the user are now first class: skorch takes care of setting train/eval mode, moving to the indicated device, and updating all learnable parameters during training (check the [docs](https://skorch.readthedocs.io/en/latest/user/customization.html#initialization-and-custom-modules) for more details)
- `CVSplit` is renamed to `ValidSplit` to avoid confusion (#752)
>>>>>>> c625ccfc

### Fixed

- Fixed a few bugs in the `net.history` implementation (#776)
- Fixed a bug in `TrainEndCheckpoint` that prevented it from being unpickled (#773)

## [0.10.0] - 2021-03-23

### Added

- Added `SacredLogger` callback for logging to Sacred (#725)
- CLI helper function now also supports normal (i.e. non-skorch) sklearn estimators
- Disabling all callbacks is now supported (which allows reducing overhead,
  which is especially relevant for small models).
- `LRScheduler` now correctly passes the value being monitored to `ReduceLROnPlateau`. (#738)

### Changed

- We no longer pass the `epoch` parameter to LR schedulers, since that parameter has been deprecated. We now rely on the scheduler to keep track of the epoch itself.
- Changed implementation of `net.history` access to make it faster; this should result in a nice speedup when dealing with very small model/data but otherwise not have any noticeable effects; if you encounter bugs, though, please create an issue

### Fixed

## [0.9.0] - 2020-08-30

### Added

- Added the `event_name` argument for `LRScheduler` for optional recording of LR changes inside `net.history`. NOTE: Supported only in Pytorch>=1.4
- Make it easier to add custom modules or optimizers to a neural net class by automatically registering them where necessary and by making them available to set_params
- Added the `step_every` argument for `LRScheduler` to set whether the scheduler step should be taken on every epoch or on every batch.
- Added the `scoring` module with `loss_scoring` function, which computes the net's loss (using `get_loss`) on provided input data.
- Added a parameter `predict_nonlinearity` to `NeuralNet` which allows users to control the nonlinearity to be applied to the module output when calling `predict` and `predict_proba` (#637, #661)
- Added the possibility to save the criterion with `save_params` and with checkpoint callbacks
- Added the possibility to save custom modules with `save_params` and with checkpoint callbacks

### Changed

- Removed support for schedulers with a `batch_step()` method in `LRScheduler`.
- Raise `FutureWarning` in `CVSplit` when `random_state` is not used. Will raise an exception in a future (#620)
- The behavior of method `net.get_params` changed to make it more consistent with sklearn: it will no longer return "learned" attributes like `module_`; therefore, functions like `sklearn.base.clone`, when called with a fitted net, will no longer return a fitted net but instead an uninitialized net; if you want a copy of a fitted net, use `copy.deepcopy` instead;`net.get_params` is used under the hood by many sklearn functions and classes, such as `GridSearchCV`, whose behavior may thus be affected by the change. (#521, #527)
- Raise `FutureWarning` when using `CyclicLR` scheduler, because the default behavior has changed from taking a step every batch to taking a step every epoch. (#626)
- Set train/validation on criterion if it's a PyTorch module (#621)
- Don't pass `y=None` to `NeuralNet.train_split` to enable the direct use of split functions without positional `y` in their signatures. This is useful when working with unsupervised data (#605).
- `to_numpy` is now able to unpack dicts and lists/tuples (#657, #658)
- When using `CrossEntropyLoss`, softmax is now automatically applied to the output when calling `predict` or `predict_proba`

### Fixed

- Fixed a bug where `CyclicLR` scheduler would update during both training and validation rather than just during training.
- Fixed a bug introduced by moving the `optimizer.zero_grad()` call outside of the train step function, making it incompatible with LBFGS and other optimizers that call the train step several times per batch (#636)
- Fixed pickling of the `ProgressBar` callback (#656)

## [0.8.0] - 2020-04-11

### Added

- Added `NeptuneLogger` callback for logging experiment metadata to neptune.ai (#586)
- Add `DataFrameTransformer`, an sklearn compatible transformer that helps working with pandas DataFrames by transforming the DataFrame into a representation that works well with neural networks (#507)
- Added `WandbLogger` callback for logging to Weights & Biases (#607)
- Added `None` option to `device` which leaves the device(s) unmodified (#600)
- Add `PassthroughScoring`, a scoring callback that just calculates the average score of a metric determined at batch level and then writes it to the epoch level (#595)

### Changed

- When using caching in scoring callbacks, no longer uselessly iterate over the data; this can save time if iteration is slow (#552, #557)
- Cleaned up duplicate code in the `fit_loop` (#564)

### Future Changes

- WARNING: In release 0.10.0 of skorch, Python 3.5 support will be officially dropped (#634)

### Fixed

- Make skorch compatible with sklearn 0.22 (#571, #573, #575)
- Fixed a bug that could occur when a new "settable" (via `set_params`) attribute was added to `NeuralNet` whose name starts the same as an existing attribute's name (#590)

## [0.7.0] - 2019-11-29

### Added

- More careful check for wrong parameter names being passed to `NeuralNet` (#500)
- More helpful error messages when trying to predict using an uninitialized model
- Add `TensorBoard` callback for automatic logging to tensorboard
- Make `NeuralNetBinaryClassifier` work with `sklearn.calibration.CalibratedClassifierCV`
- Improve `NeuralNetBinaryClassifier` compatibility with certain sklearn metrics (#515)
- `NeuralNetBinaryClassifier` automatically squeezes module output if necessary (#515)
- `NeuralNetClassifier` now has a `classes_` attribute after fit is called, which is inferred from y by default (#465, #486)
- `NeuralNet.load_params` with a checkpoint now initializes when needed (#497)

### Changed

- Improve numerical stability when using `NLLLoss` in `NeuralNetClassifer` (#491)
- Refactor code to make gradient accumulation easier to implement (#506)
- `NeuralNetBinaryClassifier.predict_proba` now returns a 2-dim array; to access the "old" `y_proba`, take `y_proba[:, 1]` (#515)
- `net.history` is now a property that accesses `net.history_`, which stores the `History` object (#527)
- Remove deprecated `skorch.callbacks.CyclicLR`, use `torch.optim.lr_scheduler.CyclicLR` instead

### Future Changes

- WARNING: In a future release, the behavior of method `net.get_params` will change to make it more consistent with sklearn: it will no longer return "learned" attributes like `module_`. Therefore, functions like `sklearn.base.clone`, when called with a fitted net, will no longer return a fitted net but instead an uninitialized net. If you want a copy of a fitted net, use `copy.deepcopy` instead. Note that `net.get_params` is used under the hood by many sklearn functions and classes, such as `GridSearchCV`, whose behavior may thus be affected by the change. (#521, #527)

### Fixed

- Fixed a bug that caused `LoadInitState` not to work with `TrainEndCheckpoint` (#528)
- Fixed `NeuralNetBinaryClassifier` wrongly squeezing the batch dimension when using `batch_size = 1` (#558)


## [0.6.0] - 2019-07-19

### Added

- Adds FAQ entry regarding the initialization behavior of `NeuralNet` when passed instantiated models. (#409)
- Added CUDA pickle test including an artifact that supports testing on CUDA-less CI machines
- Adds `train_batch_count` and `valid_batch_count` to history in training loop. (#445)
- Adds score method for NeuralNetClassifier, NeuralNetBinaryClassifier, and NeuralNetRegressor (#469)
- Wrapper class for torch Datasets to make them work with some sklearn features (e.g. grid search). (#443)

### Changed

- Repository moved to https://github.com/skorch-dev/skorch/, please change your git remotes
- Treat cuda dependent attributes as prefix to cover values set using `set_params` since
  previously `"criterion_"` would not match `net.criterion__weight` as set by
  `net.set_params(criterion__weight=w)`
- skorch pickle format changed in order to improve CUDA compatibility, if you have pickled models, please re-pickle them to be able to load them in the future
- `net.criterion_` and its parameters are now moved to target device when using criteria that inherit from `torch.nn.Module`. Previously the user had to make sure that parameters such as class weight are on the compute device
- skorch now assumes PyTorch >= 1.1.0. This mainly affects learning rate schedulers, whose inner workings have been changed with version 1.1.0. This update will also invalidate pickled skorch models after a change introduced in PyTorch optimizers.

### Fixed

- Include requirements in MANIFEST.in
- Add `criterion_` to `NeuralNet.cuda_dependent_attributes_` to avoid issues with criterion
  weight tensors from, e.g., `NLLLoss` (#426)
- `TrainEndCheckpoint` can be cloned by `sklearn.base.clone`. (#459)


## [0.5.0] - 2018-12-13

### Added

- [Basic usage notebook][1810251445] now runs on Google Colab
- [Advanced usage notebook][1810261633] now runs on Google Colab
- [MNIST with scikit-learn and skorch][1811011230] now runs on Google Colab
- Better user-facing messages when module or optimizer are re-initialized
- Added an experimental API (`net._register_virtual_param`) to register "virtual"
  parameters on the network with custom setter functions. (#369)
- Setting parameters `lr`, `momentum`, `optimizer__lr`, etc. no longer resets
  the optmizer. As of now you can do `net.set_params(lr=0.03)` or
  `net.set_params(optimizer__param_group__0__momentum=0.86)` without triggering
  a re-initialization of the optimizer (#369)
- Support for scipy sparse CSR matrices as input (as, e.g., returned by sklearn's
  `CountVectorizer`); note that they are cast to dense matrices during batching
- Helper functions to build command line interfaces with almost no
  boilerplate, [example][1811191713] that shows usage

[1810251445]: https://colab.research.google.com/github/skorch-dev/skorch/blob/master/notebooks/Basic_Usage.ipynb
[1810261633]: https://colab.research.google.com/github/skorch-dev/skorch/blob/master/notebooks/Advanced_Usage.ipynb
[1811011230]: https://colab.research.google.com/github/skorch-dev/skorch/blob/master/notebooks/MNIST.ipynb
[1811191713]: https://github.com/skorch-dev/skorch/tree/master/examples/cli

### Changed

- Reduce overhead of `BatchScoring` when using `train_loss_score` or `valid_loss_score` by skipping superfluous inference step (#381)
- The `on_grad_computed` callback function will yield an iterable for `named_parameters` only when it is used to reduce the run-time overhead of the call (#379)
- Default `fn_prefix` in `TrainEndCheckpoint` is now `train_end_` (#391)
- Issues a warning when `Checkpoints`'s `monitor` parameter is set to `monitor` and the history contains `<monitor>_best`. (#399)

### Fixed

- Re-initialize optimizer when `set_params` is called with `lr` argument (#372)
- Copying a `SliceDict` now returns a `SliceDict` instead of a `dict` (#388)
- Calling `==` on `SliceDict`s now works as expected when values are numpy arrays and torch tensors


## [0.4.0] - 2018-10-24

### Added

- Support for PyTorch 0.4.1
- There is no need to explicitly name callbacks anymore (names are assigned automatically, name conflicts are resolved).
- You can now access the training data in the `on_grad_computed` event
- There is a new [image segmentation example][1]
- Easily create toy network instances for quick experiments using [`skorch.toy.make_classifier`][2] and friends
- New [`ParamMapper`][3] callback to modify/freeze/unfreeze parameters at certain point in time during training:
```python
>>> from sklearn.callbacks import Freezer, Unfreezer
>>> net = Net(module, callbacks=[Freezer('layer*.weight'), Unfreezer('layer*.weight', at=10)])
```
- Refactored `EpochScoring` for easier sub-classing
- `Checkpoint` callback now supports saving the optimizer, this avoids problems with stateful
  optimizers such as `Adam` or `RMSprop` (#360)
- Added `LoadInitState` callback for easy continued training from checkpoints (#360)
- `NeuralNetwork.load_params` now supports loading from `Checkpoint` instances
- Added documentation for [saving and loading][4]

[1]: https://nbviewer.jupyter.org/github/skorch-dev/skorch/blob/master/examples/nuclei_image_segmentation/Nuclei_Image_Segmentation.ipynb
[2]: https://skorch.readthedocs.io/en/latest/toy.html
[3]: https://skorch.readthedocs.io/en/latest/callbacks.html#skorch.callbacks.ParamMapper
[4]: https://skorch.readthedocs.io/en/latest/user/save_load.html

### Changed

- The `ProgressBar` callback now determines the batches per epoch automatically by default (`batches_per_epoch=auto`)
- The `on_grad_computed` event now has access to the current training data batch

### Deprecated

- Deprecated `filtered_optimizer` in favor of `Freezer` callback (#346)
- `NeuralNet.load_params` and `NeuralNet.save_params` deprecate `f` parameter for the sake
  of `f_optimizer`, `f_params` and `f_history` (#360)

### Fixed

- `uses_placeholder_y` should not require existence of `y` field (#311)
- LR scheduler creates `batch_idx` on first run (#314)
- Use `OrderedDict` for callbacks to fix python 3.5 compatibility issues (#331)
- Make `to_tensor` work correctly with `PackedSequence` (#335)
- Rewrite `History` to not use any recursion to avoid memory leaks during exceptions (#312)
- Use `flaky` in some neural network tests to hide platform differences
- Fixes ReduceLROnPlateau when mode == max (#363)
- Fix disconnected weights between net and optimizer after copying the net with `copy.deepcopy` (#318)
- Fix a bug that intefered with loading CUDA models when the model was a CUDA tensor but
  the net was configured to use the CPU (#354, #358)


[Unreleased]: https://github.com/skorch-dev/skorch/compare/v0.10.0...HEAD
[0.4.0]: https://github.com/skorch-dev/skorch/compare/v0.3.0...v0.4.0
[0.5.0]: https://github.com/skorch-dev/skorch/compare/v0.4.0...v0.5.0
[0.6.0]: https://github.com/skorch-dev/skorch/compare/v0.5.0...v0.6.0
[0.7.0]: https://github.com/skorch-dev/skorch/compare/v0.6.0...v0.7.0
[0.8.0]: https://github.com/skorch-dev/skorch/compare/v0.7.0...v0.8.0
[0.9.0]: https://github.com/skorch-dev/skorch/compare/v0.8.0...v0.9.0
[0.10.0]: https://github.com/skorch-dev/skorch/compare/v0.9.0...v0.10.0
[0.11.0]: https://github.com/skorch-dev/skorch/compare/v0.10.0...v0.11.0<|MERGE_RESOLUTION|>--- conflicted
+++ resolved
@@ -27,12 +27,8 @@
 
 - Changed the signature of `validation_step`, `train_step_single`, `train_step`, `evaluation_step`, `on_batch_begin`, and `on_batch_end` such that instead of receiving `X` and `y`, they receive the whole batch; this makes it easier to deal with datasets that don't strictly return an `(X, y)` tuple, which is true for quite a few PyTorch datasets; please refer to the [migration guide](https://skorch.readthedocs.io/en/latest/user/FAQ.html#migration-from-0-10-to-0-11) if you encounter problems (#699)
 - Checking of arguments to `NeuralNet` is now during `.initialize()`, not during `__init__`, to avoid raising false positives for yet unknown module or optimizer attributes
-<<<<<<< HEAD
 - Modules, criteria, and optimizers that are added to a net by the user are now first class: skorch takes care of setting train/eval mode, moving to the indicated device, and updating all learnable parameters during training (check the [docs](https://skorch.readthedocs.io/en/latest/user/customization.html#initialization-and-custom-modules) for more details, #751)
-=======
-- Modules, criteria, and optimizers that are added to a net by the user are now first class: skorch takes care of setting train/eval mode, moving to the indicated device, and updating all learnable parameters during training (check the [docs](https://skorch.readthedocs.io/en/latest/user/customization.html#initialization-and-custom-modules) for more details)
 - `CVSplit` is renamed to `ValidSplit` to avoid confusion (#752)
->>>>>>> c625ccfc
 
 ### Fixed
 
