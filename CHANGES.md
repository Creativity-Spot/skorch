# Changelog

All notable changes to this project will be documented in this file.

The format is based on [Keep a Changelog](https://keepachangelog.com/en/1.0.0/),
and this project adheres to [Semantic Versioning](https://semver.org/spec/v2.0.0.html).

## [Unreleased]

### Added

- Added `SacredLogger` callback for logging to Sacred (#725)
- CLI helper function now also supports normal (i.e. non-skorch) sklearn estimators
<<<<<<< HEAD
- Add an example of using skorch with [optuna](https://nbviewer.jupyter.org/github/skorch-dev/skorch/blob/master/notebooks/optuna-example.ipynb) (#718)
=======
- Disabling all callbacks is now supported (which allows reducing overhead,
  which is especially relevant for small models).
>>>>>>> e0e41cc1

### Changed

- We no longer pass the `epoch` parameter to LR schedulers, since that parameter has been deprecated. We now rely on the scheduler to keep track of the epoch itself.

### Fixed

## [0.9.0] - 2020-08-30

### Added

- Added the `event_name` argument for `LRScheduler` for optional recording of LR changes inside `net.history`. NOTE: Supported only in Pytorch>=1.4
- Make it easier to add custom modules or optimizers to a neural net class by automatically registering them where necessary and by making them available to set_params
- Added the `step_every` argument for `LRScheduler` to set whether the scheduler step should be taken on every epoch or on every batch.
- Added the `scoring` module with `loss_scoring` function, which computes the net's loss (using `get_loss`) on provided input data.
- Added a parameter `predict_nonlinearity` to `NeuralNet` which allows users to control the nonlinearity to be applied to the module output when calling `predict` and `predict_proba` (#637, #661)
- Added the possibility to save the criterion with `save_params` and with checkpoint callbacks
- Added the possibility to save custom modules with `save_params` and with checkpoint callbacks

### Changed

- Removed support for schedulers with a `batch_step()` method in `LRScheduler`. 
- Raise `FutureWarning` in `CVSplit` when `random_state` is not used. Will raise an exception in a future (#620)
- The behavior of method `net.get_params` changed to make it more consistent with sklearn: it will no longer return "learned" attributes like `module_`; therefore, functions like `sklearn.base.clone`, when called with a fitted net, will no longer return a fitted net but instead an uninitialized net; if you want a copy of a fitted net, use `copy.deepcopy` instead;`net.get_params` is used under the hood by many sklearn functions and classes, such as `GridSearchCV`, whose behavior may thus be affected by the change. (#521, #527)
- Raise `FutureWarning` when using `CyclicLR` scheduler, because the default behavior has changed from taking a step every batch to taking a step every epoch. (#626)
- Set train/validation on criterion if it's a PyTorch module (#621)
- Don't pass `y=None` to `NeuralNet.train_split` to enable the direct use of split functions without positional `y` in their signatures. This is useful when working with unsupervised data (#605).
- `to_numpy` is now able to unpack dicts and lists/tuples (#657, #658)
- When using `CrossEntropyLoss`, softmax is now automatically applied to the output when calling `predict` or `predict_proba`

### Fixed

- Fixed a bug where `CyclicLR` scheduler would update during both training and validation rather than just during training.
- Fixed a bug introduced by moving the `optimizer.zero_grad()` call outside of the train step function, making it incompatible with LBFGS and other optimizers that call the train step several times per batch (#636)
- Fixed pickling of the `ProgressBar` callback (#656)

## [0.8.0] - 2020-04-11

### Added

- Added `NeptuneLogger` callback for logging experiment metadata to neptune.ai (#586)
- Add `DataFrameTransformer`, an sklearn compatible transformer that helps working with pandas DataFrames by transforming the DataFrame into a representation that works well with neural networks (#507)
- Added `WandbLogger` callback for logging to Weights & Biases (#607)
- Added `None` option to `device` which leaves the device(s) unmodified (#600)
- Add `PassthroughScoring`, a scoring callback that just calculates the average score of a metric determined at batch level and then writes it to the epoch level (#595)

### Changed

- When using caching in scoring callbacks, no longer uselessly iterate over the data; this can save time if iteration is slow (#552, #557)
- Cleaned up duplicate code in the `fit_loop` (#564)

### Future Changes

- WARNING: In release 0.10.0 of skorch, Python 3.5 support will be officially dropped (#634)

### Fixed

- Make skorch compatible with sklearn 0.22 (#571, #573, #575)
- Fixed a bug that could occur when a new "settable" (via `set_params`) attribute was added to `NeuralNet` whose name starts the same as an existing attribute's name (#590)

## [0.7.0] - 2019-11-29

### Added

- More careful check for wrong parameter names being passed to `NeuralNet` (#500)
- More helpful error messages when trying to predict using an uninitialized model
- Add `TensorBoard` callback for automatic logging to tensorboard
- Make `NeuralNetBinaryClassifier` work with `sklearn.calibration.CalibratedClassifierCV`
- Improve `NeuralNetBinaryClassifier` compatibility with certain sklearn metrics (#515)
- `NeuralNetBinaryClassifier` automatically squeezes module output if necessary (#515)
- `NeuralNetClassifier` now has a `classes_` attribute after fit is called, which is inferred from y by default (#465, #486)
- `NeuralNet.load_params` with a checkpoint now initializes when needed (#497)

### Changed

- Improve numerical stability when using `NLLLoss` in `NeuralNetClassifer` (#491)
- Refactor code to make gradient accumulation easier to implement (#506)
- `NeuralNetBinaryClassifier.predict_proba` now returns a 2-dim array; to access the "old" `y_proba`, take `y_proba[:, 1]` (#515)
- `net.history` is now a property that accesses `net.history_`, which stores the `History` object (#527)
- Remove deprecated `skorch.callbacks.CyclicLR`, use `torch.optim.lr_scheduler.CyclicLR` instead

### Future Changes

- WARNING: In a future release, the behavior of method `net.get_params` will change to make it more consistent with sklearn: it will no longer return "learned" attributes like `module_`. Therefore, functions like `sklearn.base.clone`, when called with a fitted net, will no longer return a fitted net but instead an uninitialized net. If you want a copy of a fitted net, use `copy.deepcopy` instead. Note that `net.get_params` is used under the hood by many sklearn functions and classes, such as `GridSearchCV`, whose behavior may thus be affected by the change. (#521, #527)

### Fixed

- Fixed a bug that caused `LoadInitState` not to work with `TrainEndCheckpoint` (#528)
- Fixed `NeuralNetBinaryClassifier` wrongly squeezing the batch dimension when using `batch_size = 1` (#558)


## [0.6.0] - 2019-07-19

### Added

- Adds FAQ entry regarding the initialization behavior of `NeuralNet` when passed instantiated models. (#409)
- Added CUDA pickle test including an artifact that supports testing on CUDA-less CI machines
- Adds `train_batch_count` and `valid_batch_count` to history in training loop. (#445)
- Adds score method for NeuralNetClassifier, NeuralNetBinaryClassifier, and NeuralNetRegressor (#469)
- Wrapper class for torch Datasets to make them work with some sklearn features (e.g. grid search). (#443)

### Changed

- Repository moved to https://github.com/skorch-dev/skorch/, please change your git remotes
- Treat cuda dependent attributes as prefix to cover values set using `set_params` since
  previously `"criterion_"` would not match `net.criterion__weight` as set by
  `net.set_params(criterion__weight=w)`
- skorch pickle format changed in order to improve CUDA compatibility, if you have pickled models, please re-pickle them to be able to load them in the future
- `net.criterion_` and its parameters are now moved to target device when using criteria that inherit from `torch.nn.Module`. Previously the user had to make sure that parameters such as class weight are on the compute device
- skorch now assumes PyTorch >= 1.1.0. This mainly affects learning rate schedulers, whose inner workings have been changed with version 1.1.0. This update will also invalidate pickled skorch models after a change introduced in PyTorch optimizers.

### Fixed

- Include requirements in MANIFEST.in
- Add `criterion_` to `NeuralNet.cuda_dependent_attributes_` to avoid issues with criterion
  weight tensors from, e.g., `NLLLoss` (#426)
- `TrainEndCheckpoint` can be cloned by `sklearn.base.clone`. (#459)


## [0.5.0] - 2018-12-13

### Added

- [Basic usage notebook][1810251445] now runs on Google Colab
- [Advanced usage notebook][1810261633] now runs on Google Colab
- [MNIST with scikit-learn and skorch][1811011230] now runs on Google Colab
- Better user-facing messages when module or optimizer are re-initialized
- Added an experimental API (`net._register_virtual_param`) to register "virtual"
  parameters on the network with custom setter functions. (#369)
- Setting parameters `lr`, `momentum`, `optimizer__lr`, etc. no longer resets
  the optmizer. As of now you can do `net.set_params(lr=0.03)` or
  `net.set_params(optimizer__param_group__0__momentum=0.86)` without triggering
  a re-initialization of the optimizer (#369)
- Support for scipy sparse CSR matrices as input (as, e.g., returned by sklearn's
  `CountVectorizer`); note that they are cast to dense matrices during batching
- Helper functions to build command line interfaces with almost no
  boilerplate, [example][1811191713] that shows usage

[1810251445]: https://colab.research.google.com/github/skorch-dev/skorch/blob/master/notebooks/Basic_Usage.ipynb
[1810261633]: https://colab.research.google.com/github/skorch-dev/skorch/blob/master/notebooks/Advanced_Usage.ipynb
[1811011230]: https://colab.research.google.com/github/skorch-dev/skorch/blob/master/notebooks/MNIST.ipynb
[1811191713]: https://github.com/skorch-dev/skorch/tree/master/examples/cli

### Changed

- Reduce overhead of `BatchScoring` when using `train_loss_score` or `valid_loss_score` by skipping superfluous inference step (#381)
- The `on_grad_computed` callback function will yield an iterable for `named_parameters` only when it is used to reduce the run-time overhead of the call (#379)
- Default `fn_prefix` in `TrainEndCheckpoint` is now `train_end_` (#391)
- Issues a warning when `Checkpoints`'s `monitor` parameter is set to `monitor` and the history contains `<monitor>_best`. (#399)

### Fixed

- Re-initialize optimizer when `set_params` is called with `lr` argument (#372)
- Copying a `SliceDict` now returns a `SliceDict` instead of a `dict` (#388)
- Calling `==` on `SliceDict`s now works as expected when values are numpy arrays and torch tensors


## [0.4.0] - 2018-10-24

### Added

- Support for PyTorch 0.4.1
- There is no need to explicitly name callbacks anymore (names are assigned automatically, name conflicts are resolved).
- You can now access the training data in the `on_grad_computed` event
- There is a new [image segmentation example][1]
- Easily create toy network instances for quick experiments using [`skorch.toy.make_classifier`][2] and friends
- New [`ParamMapper`][3] callback to modify/freeze/unfreeze parameters at certain point in time during training:
```python
>>> from sklearn.callbacks import Freezer, Unfreezer
>>> net = Net(module, callbacks=[Freezer('layer*.weight'), Unfreezer('layer*.weight', at=10)])
```
- Refactored `EpochScoring` for easier sub-classing
- `Checkpoint` callback now supports saving the optimizer, this avoids problems with stateful
  optimizers such as `Adam` or `RMSprop` (#360)
- Added `LoadInitState` callback for easy continued training from checkpoints (#360)
- `NeuralNetwork.load_params` now supports loading from `Checkpoint` instances
- Added documentation for [saving and loading][4]

[1]: https://nbviewer.jupyter.org/github/skorch-dev/skorch/blob/master/examples/nuclei_image_segmentation/Nuclei_Image_Segmentation.ipynb
[2]: https://skorch.readthedocs.io/en/latest/toy.html
[3]: https://skorch.readthedocs.io/en/latest/callbacks.html#skorch.callbacks.ParamMapper
[4]: https://skorch.readthedocs.io/en/latest/user/save_load.html

### Changed

- The `ProgressBar` callback now determines the batches per epoch automatically by default (`batches_per_epoch=auto`)
- The `on_grad_computed` event now has access to the current training data batch

### Deprecated

- Deprecated `filtered_optimizer` in favor of `Freezer` callback (#346)
- `NeuralNet.load_params` and `NeuralNet.save_params` deprecate `f` parameter for the sake
  of `f_optimizer`, `f_params` and `f_history` (#360)

### Fixed

- `uses_placeholder_y` should not require existence of `y` field (#311)
- LR scheduler creates `batch_idx` on first run (#314)
- Use `OrderedDict` for callbacks to fix python 3.5 compatibility issues (#331)
- Make `to_tensor` work correctly with `PackedSequence` (#335)
- Rewrite `History` to not use any recursion to avoid memory leaks during exceptions (#312)
- Use `flaky` in some neural network tests to hide platform differences
- Fixes ReduceLROnPlateau when mode == max (#363)
- Fix disconnected weights between net and optimizer after copying the net with `copy.deepcopy` (#318)
- Fix a bug that intefered with loading CUDA models when the model was a CUDA tensor but
  the net was configured to use the CPU (#354, #358)


[Unreleased]: https://github.com/skorch-dev/skorch/compare/v0.9.0...HEAD
[0.4.0]: https://github.com/skorch-dev/skorch/compare/v0.3.0...v0.4.0
[0.5.0]: https://github.com/skorch-dev/skorch/compare/v0.4.0...v0.5.0
[0.6.0]: https://github.com/skorch-dev/skorch/compare/v0.5.0...v0.6.0
[0.7.0]: https://github.com/skorch-dev/skorch/compare/v0.6.0...v0.7.0
[0.8.0]: https://github.com/skorch-dev/skorch/compare/v0.7.0...v0.8.0
[0.9.0]: https://github.com/skorch-dev/skorch/compare/v0.8.0...v0.9.0<|MERGE_RESOLUTION|>--- conflicted
+++ resolved
@@ -11,12 +11,8 @@
 
 - Added `SacredLogger` callback for logging to Sacred (#725)
 - CLI helper function now also supports normal (i.e. non-skorch) sklearn estimators
-<<<<<<< HEAD
+- Disabling all callbacks is now supported (which allows reducing overhead, which is especially relevant for small models)
 - Add an example of using skorch with [optuna](https://nbviewer.jupyter.org/github/skorch-dev/skorch/blob/master/notebooks/optuna-example.ipynb) (#718)
-=======
-- Disabling all callbacks is now supported (which allows reducing overhead,
-  which is especially relevant for small models).
->>>>>>> e0e41cc1
 
 ### Changed
 
